--- conflicted
+++ resolved
@@ -15,20 +15,7 @@
 
 ### Added
 - Added Udata OAuth2 backend
-<<<<<<< HEAD
-=======
 - Added ORCID backend
-
-## [1.3.0](https://github.com/python-social-auth/social-core/releases/tag/1.3.0) - 2017-05-06
-
-### Changed
-- Fix path in import BaseOAuth2 for Monzo
-- Fix auth header formatting problem for Fitbit OAuth2
-- Raise AuthForbidden when provider returns 401.
-
-### Added
-- Added Udata OAuth2 backend
->>>>>>> 03ec0eaf
 
 ## [1.3.0](https://github.com/python-social-auth/social-core/releases/tag/1.3.0) - 2017-05-06
 
