# Change Log

All notable changes to this project will be documented in this file.

The format is based on [Keep a Changelog](http://keepachangelog.com/)
and this project adheres to [Semantic Versioning](http://semver.org/).

## [Unreleased](https://github.com/python-social-auth/social-core/commits/master)

### Changed
- Fix coinbase backend to use api v2
<<<<<<< HEAD
- Default `REDIRECT_STATE` to `False` in `FacebookOAuth2` backend.
- Add revoke token url for Coinbase OAuth2 backend

### Added
- Added support for ChatWork OAuth2 backend
=======
- Fix LinkedIn backend to send `oauth_token` as request header
>>>>>>> 55864623

## [1.5.0](https://github.com/python-social-auth/social-core/releases/tag/1.5.0) - 2017-10-28

### Changed
- Fix using the entire SAML2 nameid string
- Prevent timing attacks against state token
- Updated GitLab API version to v4
- Enforce UTC when calculating access token expiration time
- Cleanup user attributes update from social details
- Send authorization header on Reddit auth

### Added
- Added support for tenant for Azure AD backend
- Added JWT validation for Azure AD backend
- Added support for Bungie.net OAuth2 backend
- Added support for Eventbrite OAuth2 backend
- Added support for OpenShift OAuth2 backend
- Added support for Microsoft Graph OAuth2 backend

## [1.4.0](https://github.com/python-social-auth/social-core/releases/tag/1.4.0) - 2017-06-09

### Changed
- Fix path in import BaseOAuth2 for Monzo
- Fix auth header formatting problem for Fitbit OAuth2
- Raise AuthForbidden when provider returns 401.
- Update Facebook API to version 2.9
- Speed up authorization process for VKAppOAuth2
- Apply same sanitization as on connect to disconnect.
- Disable `redirect_state` usage on Disqus backend

### Added
- Added Udata OAuth2 backend
- Added ORCID backend
- Added feature to get all extra data from backend through `GET_ALL_EXTRA_DATA` boolean flag.
- Added Patreon provider

## [1.3.0](https://github.com/python-social-auth/social-core/releases/tag/1.3.0) - 2017-05-06

### Added
- Use extra_data method when refreshing an `access_token`, ensure that
  auth-time is updated then
- Added 500px OAuth1 backend
- Added Monzo OAuth2 backend
- Added `get_access_token` method that will refresh if expired

### Changed
- Updated email validation to pass the partial pipeline token if given.
- Prefer passed parameters in `authenticate` method
- Properly discard already used verification codes
- Save SAML attributes in `extra_data`
- Note `id_token` in GooglePlusAuth's AuthMissingParameter

## [1.2.0](https://github.com/python-social-auth/social-core/releases/tag/1.2.0) - 2017-02-10

### Added
- Limit Slack by team through `SOCIAL_AUTH_SLACK_TEAM` setting

### Changed
- Enable defining extra arguments for AzureAD backend.
- Updated key `expires` to `expires_in` for Facebook OAuth2 backend
- Updated Slack `id` fetch to default to user `id` if not present in response

## [1.1.0](https://github.com/python-social-auth/social-core/releases/tag/1.1.0) - 2017-01-31

### Added
- Mediawiki backend
- Strategy method to let implementation cleanup arguments passed to
  the authenticate method

### Changed
- Removed OneLogin SAML IDP dummy settings while generating metadata xml
- Fixed Asana user details response handling
- Enforce defusedxml version with support for Python 3.6
- Updated documentation URL in backends

## [1.0.1](https://github.com/python-social-auth/social-core/releases/tag/1.0.1) - 2017-01-23

### Changed
- Fixed broken dependencies while building the package

## [1.0.0](https://github.com/python-social-auth/social-core/releases/tag/1.0.0) - 2017-01-22

### Added
- Store partial pipeline data in an storage class
- Store `auth_time` with the last time authentication toke place, use
  `auth_time` to determine if access token expired
- Ensure that `testkey.pem` is distributed
- Added Asana OAuth2 backend

### Changed
- Removed the old `save_status_to_session` to partialize a pipeline run

## [0.2.1](https://github.com/python-social-auth/social-core/releases/tag/0.2.1) - 2016-12-31

### Added
- Defined `extras` for SAML, and "all" that will install SAML and OpenIdConnect
- Added `auth_time` in extra data by default to store the time that the authentication toke place

### Changed
- Remove set/get current strategy methods
- Fixed the `extras` requirements defined in the setup.py script

## [0.2.0](https://github.com/python-social-auth/social-core/releases/tag/0.2.0) - 2016-12-31

### Changed
- Reorganize requirements, make OpenIdConnect optional
- Split OpenIdConnect from OpenId module, install with `social-core[openidconnect]`

## [0.1.0](https://github.com/python-social-auth/social-core/releases/tag/0.1.0) - 2016-12-28

### Added
- Added support for GitLab OAuth2 backend.
  Refs [#2](https://github.com/python-social-auth/social-core/issues/2)
- Added support for Facebook OAuth2 return_scopes parameter.
  Refs [#818](https://github.com/omab/python-social-auth/issues/818)
- Added support for per-backend USER_FIELDS setting. Refs [#661](https://github.com/omab/python-social-auth/issues/661)
- Added `expires_in` as `expires` for LinkedIn OAuth2. Refs [#666](https://github.com/omab/python-social-auth/issues/666)
- Added `SOCIAL_AUTH_USER_AGENT` setting to override the default User-Agent header.
  Refs [#752](https://github.com/omab/python-social-auth/issues/752)
- Enabled Python 3 SAML support through python3-saml package.
  Refs [#846](https://github.com/omab/python-social-auth/issues/846)
- Added better username characters clenup rules, support for a configurable
  cleanup function through SOCIAL_AUTH_CLEAN_USERNAME_FUNCTION (import path)
  setting.
- Added configurable option SOCIAL_AUTH_FACEBOOK_*_API_VERSION to
  override the default Facebook API version used.
- Add Lyft OAuth2 implementation to Python Social Auth (port from [#1036](https://github.com/omab/python-social-auth/pull/1036/files)
  by iampark)
- Added the ability to specify a pipeline on a per backend basis (port from [#1019](https://github.com/omab/python-social-auth/pull/1019)
  by keattang)
- Add support for MailChimp as an OAuth v2 backend (port from [#1037](https://github.com/omab/python-social-auth/pull/1037)
  by svvitale)
- Added Shimmering backend (port from [#1054](https://github.com/omab/python-social-auth/pull/1054)
  by iamkhush)
- Added Quizlet backend (port from [#1012](https://github.com/omab/python-social-auth/pull/1012)
  by s-alexey)
- Added Dockerfile to simplify the running of tests (`make docker-tox`)

### Changed
- Changed Facebook refresh token processing. Refs [#866](https://github.com/omab/python-social-auth/issues/866)
- Update Google+ Auth tokeninfo API version, drop support for deprecated API scopes.
  Refs [#791](https://github.com/omab/python-social-auth/issues/791).
- Fixed OAuth1/2 early state validation on error responses.
- Disabled SAML test when running on Travis-ci on Python 3.5 since it [segfaults](https://travis-ci.org/python-social-auth/social-core/jobs/186790227)
  probably by a bad build in one of the dependencies
- Fixed Xing backend testing broken by previous change
- Fixed Xing backend dropping `callback_uri` and `oauth_verifier` parameters on authenticated API calls.
  Refs [#871](https://github.com/omab/python-social-auth/issues/871)
- Updated slack backend implementation, update API endpoints used, add test case.
- Changed Dailymotion user data API endpoint
- Changed how "false" values are treated in the user attributes update pipeline
- Fix google OpenID Connect (port from [#747](https://github.com/omab/python-social-auth/pull/747)
  by mvschaik)
- Update Facebook api version to v2.8 (port from [#1047](https://github.com/omab/python-social-auth/pull/1047)
  by browniebroke)
- Remove Facebook2OAuth2 and Facebook2AppOAuth2 backends (port from [#1046](https://github.com/omab/python-social-auth/pull/1046)
  by browniebroke)
- change username, email and fullname keys (port from [#1028](https://github.com/omab/python-social-auth/pull/1028)
  by inlanger)
- Moves fix convert username to string (port from [#1021](https://github.com/omab/python-social-auth/pull/1021)
  by WarmongeR1)
- Fix auth_params for Stripe backend (port from [#1034](https://github.com/omab/python-social-auth/pull/1034)
  by dchanm)
- Preserve order of backends in BACKENDSCACHE (port from [#1004](https://github.com/omab/python-social-auth/pull/1004)
  by tsouvarev)
- Don't lose custom exception message on raising AuthCanceled (port from [#1062](https://github.com/omab/python-social-auth/pull/1062)
  by dotsbb)
- Fixed VK backend (port from [#1007](https://github.com/omab/python-social-auth/pull/1007)
  by DeKaN)
- Updated Dropbox backend (port from [#1018](https://github.com/omab/python-social-auth/pull/1018)
  by illing2005)

## [0.0.1](https://github.com/python-social-auth/social-core/releases/tag/0.0.1) - 2016-11-27

### Changed
- Split from the monolitic [python-social-auth](https://github.com/omab/python-social-auth)
  codebase<|MERGE_RESOLUTION|>--- conflicted
+++ resolved
@@ -9,15 +9,12 @@
 
 ### Changed
 - Fix coinbase backend to use api v2
-<<<<<<< HEAD
 - Default `REDIRECT_STATE` to `False` in `FacebookOAuth2` backend.
 - Add revoke token url for Coinbase OAuth2 backend
+- Fix LinkedIn backend to send `oauth_token` as request header
 
 ### Added
 - Added support for ChatWork OAuth2 backend
-=======
-- Fix LinkedIn backend to send `oauth_token` as request header
->>>>>>> 55864623
 
 ## [1.5.0](https://github.com/python-social-auth/social-core/releases/tag/1.5.0) - 2017-10-28
 
