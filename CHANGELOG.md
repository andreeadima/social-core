--- conflicted
+++ resolved
@@ -9,12 +9,9 @@
 
 ### Changed
 - Updated Azure B2C to extract first email from list if it's a list
-<<<<<<< HEAD
 - Pass access token via Authorization header to Google user data url
-=======
 - Replace deprecated Google+ API usage with https://www.googleapis.com/oauth2/v3/userinfo
 - Updated Azure Tenant to fix Nonetype error
->>>>>>> 16367998
 
 ## [2.0.0](https://github.com/python-social-auth/social-core/releases/tag/2.0.0) - 2018-10-28
 
